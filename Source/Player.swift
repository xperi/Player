//  Player.swift
//
//  Created by patrick piemonte on 11/26/14.
//
//  The MIT License (MIT)
//
//  Copyright (c) 2014-present patrick piemonte (http://patrickpiemonte.com/)
//
//  Permission is hereby granted, free of charge, to any person obtaining a copy
//  of this software and associated documentation files (the "Software"), to deal
//  in the Software without restriction, including without limitation the rights
//  to use, copy, modify, merge, publish, distribute, sublicense, and/or sell
//  copies of the Software, and to permit persons to whom the Software is
//  furnished to do so, subject to the following conditions:
//
//  The above copyright notice and this permission notice shall be included in all
//  copies or substantial portions of the Software.
//
//  THE SOFTWARE IS PROVIDED "AS IS", WITHOUT WARRANTY OF ANY KIND, EXPRESS OR
//  IMPLIED, INCLUDING BUT NOT LIMITED TO THE WARRANTIES OF MERCHANTABILITY,
//  FITNESS FOR A PARTICULAR PURPOSE AND NONINFRINGEMENT. IN NO EVENT SHALL THE
//  AUTHORS OR COPYRIGHT HOLDERS BE LIABLE FOR ANY CLAIM, DAMAGES OR OTHER
//  LIABILITY, WHETHER IN AN ACTION OF CONTRACT, TORT OR OTHERWISE, ARISING FROM,
//  OUT OF OR IN CONNECTION WITH THE SOFTWARE OR THE USE OR OTHER DEALINGS IN THE
//  SOFTWARE.

import UIKit
import Foundation
import AVFoundation
import CoreGraphics

public enum PlaybackState: Int, Printable {
    case Stopped = 0
    case Playing
    case Paused
    case Failed

    public var description: String {
        get {
            switch self {
            case Stopped:
                return "Stopped"
            case Playing:
                return "Playing"
            case Failed:
                return "Failed"
            case Paused:
                return "Paused"
            }
        }
    }
}

public enum BufferingState: Int, Printable {
    case Unknown = 0
    case Ready
    case Delayed

    public var description: String {
        get {
            switch self {
            case Unknown:
                return "Unknown"
            case Ready:
                return "Ready"
            case Delayed:
                return "Delayed"
            }
        }
    }
}

public protocol PlayerDelegate {
    func playerReady(player: Player)
    func playerPlaybackStateDidChange(player: Player)
    func playerBufferingStateDidChange(player: Player)

    func playerPlaybackWillStartFromBeginning(player: Player)
    func playerPlaybackDidEnd(player: Player)
}

// KVO contexts

private var PlayerObserverContext = 0
private var PlayerItemObserverContext = 0
private var PlayerLayerObserverContext = 0

// KVO player keys

private let PlayerTracksKey = "tracks"
private let PlayerPlayableKey = "playable"
private let PlayerDurationKey = "duration"
private let PlayerRateKey = "rate"

// KVO player item keys

private let PlayerStatusKey = "status"
private let PlayerEmptyBufferKey = "playbackBufferEmpty"
private let PlayerKeepUp = "playbackLikelyToKeepUp"

// KVO player layer keys

private let PlayerReadyForDisplay = "readyForDisplay"

// MARK: - Player

public class Player: UIViewController {

    public var delegate: PlayerDelegate!

    private var filepath: String!
    public var path: String! {
        get {
            return filepath
        }
        set {
            // Make sure everything is reset beforehand
            if(self.playbackState == .Playing){
                self.pause()
            }

            self.setupPlayerItem(nil)

            filepath = newValue
            var remoteUrl: NSURL? = NSURL(string: newValue)
            if remoteUrl != nil && remoteUrl?.scheme != nil {
                if let asset = AVURLAsset(URL: remoteUrl, options: .None) {
                    self.setupAsset(asset)
                }
            } else {
                var localURL: NSURL? = NSURL(fileURLWithPath: newValue)
                if let asset = AVURLAsset(URL: localURL, options: .None) {
                    self.setupAsset(asset)
                }
            }
        }
    }
<<<<<<< HEAD
    
    public var muted: Bool! {
        get {
            return self.playerView.player.muted
        }
        set {
            self.playerView.player.muted = newValue
        }
    }
    
    public var fillMode: NSString! {
=======

    public var fillMode: String! {
>>>>>>> 3d7433bb
        get {
            return self.playerView.fillMode
        }
        set {
            self.playerView.fillMode = newValue
        }
    }

    public var playbackLoops: Bool! {
        get {
            return (self.player.actionAtItemEnd == .None) as Bool
        }
        set {
            if newValue.boolValue {
                self.player.actionAtItemEnd = .None
            } else {
                self.player.actionAtItemEnd = .Pause
            }
        }
    }
    public var playbackFreezesAtEnd: Bool!
    public var playbackState: PlaybackState!
    public var bufferingState: BufferingState!

    public var maximumDuration: NSTimeInterval! {
        get {
            if let playerItem = self.playerItem {
                return CMTimeGetSeconds(playerItem.duration)
            } else {
                return CMTimeGetSeconds(kCMTimeIndefinite)
            }
        }
    }

    private var asset: AVAsset!
    private var playerItem: AVPlayerItem?

    private var player: AVPlayer!
    private var playerView: PlayerView!

    // MARK: object lifecycle

    public override init() {
        super.init()
        self.player = AVPlayer()
        self.player.actionAtItemEnd = .Pause
        self.player.addObserver(self, forKeyPath: PlayerRateKey, options: (NSKeyValueObservingOptions.New | NSKeyValueObservingOptions.Old) , context: &PlayerObserverContext)

        self.playbackLoops = false
        self.playbackFreezesAtEnd = false
        self.playbackState = .Stopped
        self.bufferingState = .Unknown
    }

    public required init(coder aDecoder: NSCoder) {
        super.init(coder: aDecoder)
    }

    public override init(nibName nibNameOrNil: String?, bundle nibBundleOrNil: NSBundle?) {
        super.init(nibName: nibNameOrNil, bundle: nibBundleOrNil)
    }

    deinit {
        self.playerView.player = nil
        self.delegate = nil

        NSNotificationCenter.defaultCenter().removeObserver(self)

        self.playerView.layer.removeObserver(self, forKeyPath: PlayerReadyForDisplay, context: &PlayerLayerObserverContext)

        self.player.removeObserver(self, forKeyPath: PlayerRateKey, context: &PlayerObserverContext)

        self.player.pause()

        self.setupPlayerItem(nil)
    }

    // MARK: view lifecycle

    public override func loadView() {
        self.playerView = PlayerView(frame: CGRectZero)
        self.playerView.fillMode = AVLayerVideoGravityResizeAspect
        self.playerView.playerLayer.hidden = true
        self.view = self.playerView
<<<<<<< HEAD
        
        self.playerView.layer.addObserver(self, forKeyPath: PlayerReadyForDisplay, options: (NSKeyValueObservingOptions.New | NSKeyValueObservingOptions.Old), context: &PlayerLayerObserverContext)
        
=======

        self.playerView.playerLayer.addObserver(self, forKeyPath: PlayerReadyForDisplay, options: (NSKeyValueObservingOptions.New | NSKeyValueObservingOptions.Old), context: &PlayerLayerObserverContext)

>>>>>>> 3d7433bb
        NSNotificationCenter.defaultCenter().addObserver(self, selector: "applicationWillResignActive:", name: UIApplicationWillResignActiveNotification, object: UIApplication.sharedApplication())
        NSNotificationCenter.defaultCenter().addObserver(self, selector: "applicationDidEnterBackground:", name: UIApplicationDidEnterBackgroundNotification, object: UIApplication.sharedApplication())
    }

    public override func viewDidDisappear(animated: Bool) {
        super.viewDidDisappear(animated)

        if self.playbackState == .Playing {
            self.pause()
        }
    }

    // MARK: methods

    public func playFromBeginning() {
        self.delegate?.playerPlaybackWillStartFromBeginning(self)
        self.player.seekToTime(kCMTimeZero)
        self.playFromCurrentTime()
    }

    public func playFromCurrentTime() {
        self.playbackState = .Playing
        self.delegate?.playerPlaybackStateDidChange(self)
        self.player.play()
    }

    public func pause() {
        if self.playbackState != .Playing {
            return
        }

        self.player.pause()
        self.playbackState = .Paused
        self.delegate?.playerPlaybackStateDidChange(self)
    }

    public func stop() {
        if self.playbackState == .Stopped {
            return
        }

        self.player.pause()
        self.playbackState = .Stopped
        self.delegate?.playerPlaybackStateDidChange(self)
        self.delegate?.playerPlaybackDidEnd(self)
    }

    // MARK: private setup

    private func setupAsset(asset: AVAsset) {
        if self.playbackState == .Playing {
            self.pause()
        }

        self.bufferingState = .Unknown
        self.delegate?.playerBufferingStateDidChange(self)

        self.asset = asset
        if let updatedAsset = self.asset {
            self.setupPlayerItem(nil)
        }

        let keys: [String] = [PlayerTracksKey, PlayerPlayableKey, PlayerDurationKey]

        self.asset.loadValuesAsynchronouslyForKeys(keys, completionHandler: { () -> Void in
            dispatch_sync(dispatch_get_main_queue(), { () -> Void in

                for key in keys {
                    var error: NSError?
                    let status = self.asset.statusOfValueForKey(key, error:&error)
                    if status == .Failed {
                        self.playbackState = .Failed
                        self.delegate?.playerPlaybackStateDidChange(self)
                        return
                    }
                }

                if self.asset.playable.boolValue == false {
                    self.playbackState = .Failed
                    self.delegate?.playerPlaybackStateDidChange(self)
                    return
                }

                let playerItem: AVPlayerItem = AVPlayerItem(asset:self.asset)
                self.setupPlayerItem(playerItem)

            })
        })
    }

    private func setupPlayerItem(playerItem: AVPlayerItem?) {
        let item = playerItem

        if item == nil {
            self.playerItem?.removeObserver(self, forKeyPath: PlayerEmptyBufferKey, context: &PlayerItemObserverContext)
            self.playerItem?.removeObserver(self, forKeyPath: PlayerKeepUp, context: &PlayerItemObserverContext)
            self.playerItem?.removeObserver(self, forKeyPath: PlayerStatusKey, context: &PlayerItemObserverContext)

            NSNotificationCenter.defaultCenter().removeObserver(self, name: AVPlayerItemDidPlayToEndTimeNotification, object: self.playerItem)
            NSNotificationCenter.defaultCenter().removeObserver(self, name: AVPlayerItemFailedToPlayToEndTimeNotification, object: self.playerItem)
        }

        self.playerItem = item

        if item != nil {
            self.playerItem?.addObserver(self, forKeyPath: PlayerEmptyBufferKey, options: (NSKeyValueObservingOptions.New | NSKeyValueObservingOptions.Old), context: &PlayerItemObserverContext)
            self.playerItem?.addObserver(self, forKeyPath: PlayerKeepUp, options: (NSKeyValueObservingOptions.New | NSKeyValueObservingOptions.Old), context: &PlayerItemObserverContext)
            self.playerItem?.addObserver(self, forKeyPath: PlayerStatusKey, options: (NSKeyValueObservingOptions.New | NSKeyValueObservingOptions.Old), context: &PlayerItemObserverContext)

            NSNotificationCenter.defaultCenter().addObserver(self, selector: "playerItemDidPlayToEndTime:", name: AVPlayerItemDidPlayToEndTimeNotification, object: self.playerItem)
            NSNotificationCenter.defaultCenter().addObserver(self, selector: "playerItemFailedToPlayToEndTime:", name: AVPlayerItemFailedToPlayToEndTimeNotification, object: self.playerItem)
        }

        self.player.replaceCurrentItemWithPlayerItem(self.playerItem)

        if self.playbackLoops.boolValue == true {
            self.player.actionAtItemEnd = .None
        } else {
            self.player.actionAtItemEnd = .Pause
        }
    }

    // MARK: NSNotifications

    public func playerItemDidPlayToEndTime(aNotification: NSNotification) {
        if self.playbackLoops.boolValue == true || self.playbackFreezesAtEnd.boolValue == true {
            self.player.seekToTime(kCMTimeZero)
        }

        if self.playbackLoops.boolValue == false {
            self.stop()
        }
    }

    public func playerItemFailedToPlayToEndTime(aNotification: NSNotification) {
        self.playbackState = .Failed
        self.delegate?.playerPlaybackStateDidChange(self)
    }

    public func applicationWillResignActive(aNotification: NSNotification) {
        if self.playbackState == .Playing {
            self.pause()
        }
    }

    public func applicationDidEnterBackground(aNotification: NSNotification) {
        if self.playbackState == .Playing {
            self.pause()
        }
    }

    // MARK: KVO

    public override func observeValueForKeyPath(keyPath: String, ofObject object: AnyObject, change: [NSObject : AnyObject], context: UnsafeMutablePointer<Void>) {

        switch (keyPath, context) {
            case (PlayerRateKey, &PlayerObserverContext):
                true
            case (PlayerStatusKey, &PlayerItemObserverContext):
                true
            case (PlayerKeepUp, &PlayerItemObserverContext):
                if let item = self.playerItem {
                    self.bufferingState = .Ready
                    self.delegate?.playerBufferingStateDidChange(self)

                    if item.playbackLikelyToKeepUp && self.playbackState == .Playing {
                        self.playFromCurrentTime()
                    }
                }

                let status = (change[NSKeyValueChangeNewKey] as! NSNumber).integerValue as AVPlayerStatus.RawValue

                switch (status) {
                    case AVPlayerStatus.ReadyToPlay.rawValue:
                        self.playerView.playerLayer.player = self.player
                        self.playerView.playerLayer.hidden = false
                    case AVPlayerStatus.Failed.rawValue:
                        self.playbackState = PlaybackState.Failed
                        self.delegate?.playerPlaybackStateDidChange(self)
                    default:
                        true
                }
            case (PlayerEmptyBufferKey, &PlayerItemObserverContext):
                if let item = self.playerItem {
                    if item.playbackBufferEmpty {
                        self.bufferingState = .Delayed
                        self.delegate?.playerBufferingStateDidChange(self)
                    }
                }

                let status = (change[NSKeyValueChangeNewKey] as! NSNumber).integerValue as AVPlayerStatus.RawValue

                switch (status) {
                    case AVPlayerStatus.ReadyToPlay.rawValue:
                        self.playerView.playerLayer.player = self.player
                        self.playerView.playerLayer.hidden = false
                    case AVPlayerStatus.Failed.rawValue:
                        self.playbackState = PlaybackState.Failed
                        self.delegate?.playerPlaybackStateDidChange(self)
                    default:
                        true
                }
            case (PlayerReadyForDisplay, &PlayerLayerObserverContext):
                if self.playerView.playerLayer.readyForDisplay {
                    self.delegate?.playerReady(self)
                }
            default:
                super.observeValueForKeyPath(keyPath, ofObject: object, change: change, context: context)

        }

    }

}

extension Player {

    public func reset() {
    }

}

// MARK: - PlayerView

internal class PlayerView: UIView {

    var player: AVPlayer! {
        get {
            return (self.layer as! AVPlayerLayer).player
        }
        set {
            (self.layer as! AVPlayerLayer).player = newValue
        }
    }

    var playerLayer: AVPlayerLayer! {
        get {
            return self.layer as! AVPlayerLayer
        }
    }

    var fillMode: String! {
        get {
            return (self.layer as! AVPlayerLayer).videoGravity
        }
        set {
            (self.layer as! AVPlayerLayer).videoGravity = newValue
        }
    }

    override class func layerClass() -> AnyClass {
        return AVPlayerLayer.self
    }

    // MARK: object lifecycle

    override init() {
        super.init()
        self.playerLayer.backgroundColor = UIColor.blackColor().CGColor!
    }

    override init(frame: CGRect) {
        super.init(frame: frame)
        self.playerLayer.backgroundColor = UIColor.blackColor().CGColor!
    }

    required init(coder aDecoder: NSCoder) {
        super.init(coder: aDecoder)
    }

}<|MERGE_RESOLUTION|>--- conflicted
+++ resolved
@@ -135,7 +135,6 @@
             }
         }
     }
-<<<<<<< HEAD
     
     public var muted: Bool! {
         get {
@@ -146,11 +145,7 @@
         }
     }
     
-    public var fillMode: NSString! {
-=======
-
     public var fillMode: String! {
->>>>>>> 3d7433bb
         get {
             return self.playerView.fillMode
         }
@@ -193,8 +188,8 @@
 
     // MARK: object lifecycle
 
-    public override init() {
-        super.init()
+    public convenience init() {
+        self.init(nibName: nil, bundle: nil)
         self.player = AVPlayer()
         self.player.actionAtItemEnd = .Pause
         self.player.addObserver(self, forKeyPath: PlayerRateKey, options: (NSKeyValueObservingOptions.New | NSKeyValueObservingOptions.Old) , context: &PlayerObserverContext)
@@ -235,15 +230,8 @@
         self.playerView.fillMode = AVLayerVideoGravityResizeAspect
         self.playerView.playerLayer.hidden = true
         self.view = self.playerView
-<<<<<<< HEAD
-        
         self.playerView.layer.addObserver(self, forKeyPath: PlayerReadyForDisplay, options: (NSKeyValueObservingOptions.New | NSKeyValueObservingOptions.Old), context: &PlayerLayerObserverContext)
-        
-=======
-
-        self.playerView.playerLayer.addObserver(self, forKeyPath: PlayerReadyForDisplay, options: (NSKeyValueObservingOptions.New | NSKeyValueObservingOptions.Old), context: &PlayerLayerObserverContext)
-
->>>>>>> 3d7433bb
+
         NSNotificationCenter.defaultCenter().addObserver(self, selector: "applicationWillResignActive:", name: UIApplicationWillResignActiveNotification, object: UIApplication.sharedApplication())
         NSNotificationCenter.defaultCenter().addObserver(self, selector: "applicationDidEnterBackground:", name: UIApplicationDidEnterBackgroundNotification, object: UIApplication.sharedApplication())
     }
@@ -500,8 +488,8 @@
 
     // MARK: object lifecycle
 
-    override init() {
-        super.init()
+    convenience init() {
+        self.init(frame: CGRectZero)
         self.playerLayer.backgroundColor = UIColor.blackColor().CGColor!
     }
 
