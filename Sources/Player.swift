//  Player.swift
//
//  Created by patrick piemonte on 11/26/14.
//
//  The MIT License (MIT)
//
//  Copyright (c) 2014-present patrick piemonte (http://patrickpiemonte.com/)
//
//  Permission is hereby granted, free of charge, to any person obtaining a copy
//  of this software and associated documentation files (the "Software"), to deal
//  in the Software without restriction, including without limitation the rights
//  to use, copy, modify, merge, publish, distribute, sublicense, and/or sell
//  copies of the Software, and to permit persons to whom the Software is
//  furnished to do so, subject to the following conditions:
//
//  The above copyright notice and this permission notice shall be included in all
//  copies or substantial portions of the Software.
//
//  THE SOFTWARE IS PROVIDED "AS IS", WITHOUT WARRANTY OF ANY KIND, EXPRESS OR
//  IMPLIED, INCLUDING BUT NOT LIMITED TO THE WARRANTIES OF MERCHANTABILITY,
//  FITNESS FOR A PARTICULAR PURPOSE AND NONINFRINGEMENT. IN NO EVENT SHALL THE
//  AUTHORS OR COPYRIGHT HOLDERS BE LIABLE FOR ANY CLAIM, DAMAGES OR OTHER
//  LIABILITY, WHETHER IN AN ACTION OF CONTRACT, TORT OR OTHERWISE, ARISING FROM,
//  OUT OF OR IN CONNECTION WITH THE SOFTWARE OR THE USE OR OTHER DEALINGS IN THE
//  SOFTWARE.

import UIKit
import Foundation
import AVFoundation
import CoreGraphics

// MARK: - types

/// Asset playback states.
public enum PlaybackState: Int, CustomStringConvertible {
    case stopped = 0
    case playing
    case paused
    case failed

    public var description: String {
        get {
            switch self {
            case .stopped:
                return "Stopped"
            case .playing:
                return "Playing"
            case .failed:
                return "Failed"
            case .paused:
                return "Paused"
            }
        }
    }
}

/// Asset buffering states.
public enum BufferingState: Int, CustomStringConvertible {
    case unknown = 0
    case ready
    case delayed

    public var description: String {
        get {
            switch self {
            case .unknown:
                return "Unknown"
            case .ready:
                return "Ready"
            case .delayed:
                return "Delayed"
            }
        }
    }
}

// MARK: - PlayerDelegate

/// Player delegate protocol.
@objc public protocol PlayerDelegate: NSObjectProtocol {
    @objc optional func playerReady(_ player: Player)
    @objc optional func playerPlaybackStateDidChange(_ player: Player)
    @objc optional func playerBufferingStateDidChange(_ player: Player)
    @objc optional func playerCurrentTimeDidChange(_ player: Player)
    @objc optional func playerPlaybackWillStartFromBeginning(_ player: Player)
    @objc optional func playerPlaybackDidEnd(_ player: Player)
    @objc optional func playerWillComeThroughLoop(_ player: Player)
}

// MARK: - Player

/// ▶️ Player, simple way to play and stream media
open class Player: UIViewController {

    /// Player delegate.
    open weak var delegate: PlayerDelegate?

    // configuration
    
    /// Local or remote URL for the file asset to be played.
    ///
    /// - Parameter url: URL of the asset.
<<<<<<< HEAD
    open var url: URL? {
        didSet {
            setup(url: url)
=======
    open func setUrl(_ url: URL) {
        // ensure everything is reset beforehand
        if self.playbackState == .playing {
            self.pause()
>>>>>>> 675cbd99
        }
    }

    /// Mutes audio playback when true.
    open var muted: Bool {
        get {
            return self._avplayer.isMuted
        }
        set {
            self._avplayer.isMuted = newValue
        }
    }
    
    /// Volume for the player, ranging from 0.0 to 1.0 on a linear scale.
    open var volume: Float {
        get {
            return self._avplayer.volume
        }
        set {
            self._avplayer.volume = newValue
        }
    }

    /// Specifies how the video is displayed within a player layer’s bounds.
    /// The default value is `AVLayerVideoGravityResizeAspect`.
    open var fillMode: String {
        get {
            return self._playerView.fillMode
        }
        set {
            self._playerView.fillMode = newValue
        }
    }
    
    // state

    /// Playback automatically loops continuously when true.
    open var playbackLoops: Bool {
        get {
            return (self._avplayer.actionAtItemEnd == .none) as Bool
        }
        set {
            if newValue == true {
                self._avplayer.actionAtItemEnd = .none
            } else {
                self._avplayer.actionAtItemEnd = .pause
            }
        }
    }

    /// Playback freezes on last frame frame at end when true.
    open var playbackFreezesAtEnd: Bool = false

    /// Current playback state of the Player.
    open var playbackState: PlaybackState = .stopped {
        didSet {
            if playbackState != oldValue || !playbackEdgeTriggered {
                self.delegate?.playerPlaybackStateDidChange?(self)
            }
        }
    }
    
    /// Current buffering state of the Player.
    open var bufferingState: BufferingState = .unknown {
       didSet {
            if bufferingState != oldValue || !playbackEdgeTriggered {
                self.delegate?.playerBufferingStateDidChange?(self)
            }
        }
    }

    /// Playback buffering size in seconds.
    open var bufferSize: Double = 10
    
    /// Playback is not automatically triggered from state changes when true.
    open var playbackEdgeTriggered: Bool = true

    /// Maximum duration of playback.
    open var maximumDuration: TimeInterval {
        get {
            if let playerItem = self._playerItem {
                return CMTimeGetSeconds(playerItem.duration)
            } else {
                return CMTimeGetSeconds(kCMTimeIndefinite)
            }
        }
    }

    /// Media playback's current time.
    open var currentTime: TimeInterval {
        get {
            if let playerItem = self._playerItem {
                return CMTimeGetSeconds(playerItem.currentTime())
            } else {
                return CMTimeGetSeconds(kCMTimeIndefinite)
            }
        }
    }

    /// The natural dimensions of the media.
    open var naturalSize: CGSize {
        get {
            if let playerItem = self._playerItem {
                let track = playerItem.asset.tracks(withMediaType: AVMediaTypeVideo)[0]
                return track.naturalSize
            } else {
                return CGSize.zero
            }
        }
    }

    /// Player view's initial background color.
    open var layerBackgroundColor: UIColor? {
        get {
            guard let backgroundColor = self._playerView.playerLayer.backgroundColor else { return nil }
            return UIColor(cgColor: backgroundColor)
        }
        set {
            self._playerView.playerLayer.backgroundColor = newValue?.cgColor
        }
    }
    
    // MARK: - private instance vars
    
    internal var _asset: AVAsset!
    internal var _avplayer: AVPlayer
    internal var _playerItem: AVPlayerItem?
    internal var _playerView: PlayerView!
    internal var _timeObserver: Any!
    
    // MARK: - object lifecycle

    public convenience init() {
        self.init(nibName: nil, bundle: nil)
    }

    public required init?(coder aDecoder: NSCoder) {
        self._avplayer = AVPlayer()
        self._avplayer.actionAtItemEnd = .pause
        self.playbackFreezesAtEnd = false
        
        super.init(coder: aDecoder)
    }

    public override init(nibName nibNameOrNil: String?, bundle nibBundleOrNil: Bundle?) {
        self._avplayer = AVPlayer()
        self._avplayer.actionAtItemEnd = .pause
        self.playbackFreezesAtEnd = false
        
        super.init(nibName: nibNameOrNil, bundle: nibBundleOrNil)
    }

    deinit {
        self.delegate = nil
        self.removeApplicationObservers()
 
        self.removePlayerLayerObservers()
        self._playerView.player = nil
        
        self.removePlayerObservers()

        self._avplayer.pause()
        self.setupPlayerItem(nil)
    }

    // MARK: - view lifecycle

    open override func loadView() {
        self._playerView = PlayerView(frame: CGRect.zero)
        self._playerView.fillMode = AVLayerVideoGravityResizeAspect
        self._playerView.playerLayer.isHidden = true
        self.view = self._playerView
    }
    
    open override func viewDidLoad() {
        super.viewDidLoad()
        
        setup(url: url)
        
        self.addPlayerLayerObservers();
        self.addPlayerObservers();
        self.addApplicationObservers();
    }

    open override func viewDidDisappear(_ animated: Bool) {
        super.viewDidDisappear(animated)

        if self.playbackState == .playing {
            self.pause()
        }
    }
    
    // MARK: - Playback funcs

    /// Begins playback of the media from the beginning.
    open func playFromBeginning() {
        self.delegate?.playerPlaybackWillStartFromBeginning?(self)
        self._avplayer.seek(to: kCMTimeZero)
        self.playFromCurrentTime()
    }

    /// Begins playback of the media from the current time.
    open func playFromCurrentTime() {
        self.playbackState = .playing
        self._avplayer.play()
    }

    /// Pauses playback of the media.
    open func pause() {
        if self.playbackState != .playing {
            return
        }

        self._avplayer.pause()
        self.playbackState = .paused
    }

    /// Stops playback of the media.
    open func stop() {
        if self.playbackState == .stopped {
            return
        }

        self._avplayer.pause()
        self.playbackState = .stopped
        self.delegate?.playerPlaybackDidEnd?(self)
    }
    
    /// Updates playback to the specified time.
    ///
    /// - Parameter time: The time to switch to move the playback.
    open func seek(to time: CMTime) {
        if let playerItem = self._playerItem {
            return playerItem.seek(to: time)
        }
    }

    /// Updates the playback time to the specified time bound.
    ///
    /// - Parameters:
    ///   - time: The time to switch to move the playback.
    ///   - toleranceBefore: The tolerance allowed before time.
    ///   - toleranceAfter: The tolerance allowed after time.
    open func seekToTime(to time: CMTime, toleranceBefore: CMTime, toleranceAfter: CMTime) {
        if let playerItem = self._playerItem {
            return playerItem.seek(to: time, toleranceBefore: toleranceBefore, toleranceAfter: toleranceAfter)
        }
    }
    
    /// Captures a snapshot of the current Player view.
    ///
    /// - Returns: A UIImage of the player view.
    open func takeSnapshot() -> UIImage {
        UIGraphicsBeginImageContextWithOptions(self._playerView.frame.size, false, UIScreen.main.scale)
        self._playerView.drawHierarchy(in: self._playerView.bounds, afterScreenUpdates: true)
        let image = UIGraphicsGetImageFromCurrentImageContext()
        UIGraphicsEndImageContext()
        return image!
    }

}

// MARK: - loading funcs

extension Player {
    
    fileprivate func setup(url: URL?) {
        guard isViewLoaded else { return }
        
        // ensure everything is reset beforehand
        if self.playbackState == .playing {
            self.pause()
        }
        
        self.setupPlayerItem(nil)
        
        if let url = url {
            let asset = AVURLAsset(url: url, options: .none)
            self.setupAsset(asset)
        }
    }

    fileprivate func setupAsset(_ asset: AVAsset) {
        if self.playbackState == .playing {
            self.pause()
        }

        self.bufferingState = .unknown

        self._asset = asset
        if let _ = self._asset {
            self.setupPlayerItem(nil)
        }

        let keys: [String] = [PlayerTracksKey, PlayerPlayableKey, PlayerDurationKey]

        self._asset.loadValuesAsynchronously(forKeys: keys, completionHandler: { () -> Void in
            DispatchQueue.main.sync(execute: { () -> Void in

                for key in keys {
                    var error: NSError?
                    let status = self._asset.statusOfValue(forKey: key, error:&error)
                    if status == .failed {
                        self.playbackState = .failed
                        return
                    }
                }

                if self._asset.isPlayable == false {
                    self.playbackState = .failed
                    return
                }

                let playerItem: AVPlayerItem = AVPlayerItem(asset:self._asset)
                self.setupPlayerItem(playerItem)

            })
        })
    }

    fileprivate func setupPlayerItem(_ playerItem: AVPlayerItem?) {
        if let currentPlayerItem = self._playerItem {
            currentPlayerItem.removeObserver(self, forKeyPath: PlayerEmptyBufferKey, context: &PlayerItemObserverContext)
            currentPlayerItem.removeObserver(self, forKeyPath: PlayerKeepUpKey, context: &PlayerItemObserverContext)
            currentPlayerItem.removeObserver(self, forKeyPath: PlayerStatusKey, context: &PlayerItemObserverContext)
            currentPlayerItem.removeObserver(self, forKeyPath: PlayerLoadedTimeRangesKey, context: &PlayerItemObserverContext)

            NotificationCenter.default.removeObserver(self, name: .AVPlayerItemDidPlayToEndTime, object: currentPlayerItem)
            NotificationCenter.default.removeObserver(self, name: .AVPlayerItemFailedToPlayToEndTime, object: currentPlayerItem)
        }

        self._playerItem = playerItem

        if let updatedPlayerItem = self._playerItem {
            updatedPlayerItem.addObserver(self, forKeyPath: PlayerEmptyBufferKey, options: ([.new, .old]), context: &PlayerItemObserverContext)
            updatedPlayerItem.addObserver(self, forKeyPath: PlayerKeepUpKey, options: ([.new, .old]), context: &PlayerItemObserverContext)
            updatedPlayerItem.addObserver(self, forKeyPath: PlayerStatusKey, options: ([.new, .old]), context: &PlayerItemObserverContext)
            updatedPlayerItem.addObserver(self, forKeyPath: PlayerLoadedTimeRangesKey, options: ([.new, .old]), context: &PlayerItemObserverContext)

            NotificationCenter.default.addObserver(self, selector: #selector(playerItemDidPlayToEndTime(_:)), name: .AVPlayerItemDidPlayToEndTime, object: updatedPlayerItem)
            NotificationCenter.default.addObserver(self, selector: #selector(playerItemFailedToPlayToEndTime(_:)), name: .AVPlayerItemFailedToPlayToEndTime, object: updatedPlayerItem)
        }

        let playbackLoops = self.playbackLoops
        
        self._avplayer.replaceCurrentItem(with: self._playerItem)
        
        // update new playerItem settings
        if playbackLoops == true {
            self._avplayer.actionAtItemEnd = .none
        } else {
            self._avplayer.actionAtItemEnd = .pause
        }
    }

}

// MARK: - NSNotifications

extension Player {
    
    // AVPlayerItem
    
    internal func playerItemDidPlayToEndTime(_ aNotification: Notification) {
        if self.playbackLoops == true {
            self.delegate?.playerWillComeThroughLoop?(self)
            self._avplayer.seek(to: kCMTimeZero)
        } else {
            if self.playbackFreezesAtEnd == true {
                self.stop()
            } else {
                self._avplayer.seek(to: kCMTimeZero, completionHandler: { _ in
                    self.stop()
                })
            }
        }
    }

    internal func playerItemFailedToPlayToEndTime(_ aNotification: Notification) {
        self.playbackState = .failed
    }
    
    // UIApplication
    
    internal func addApplicationObservers() {
        NotificationCenter.default.addObserver(self, selector: #selector(handleApplicationWillResignActive(_:)), name: .UIApplicationWillResignActive, object: UIApplication.shared)
        NotificationCenter.default.addObserver(self, selector: #selector(handleApplicationDidEnterBackground(_:)), name: .UIApplicationDidEnterBackground, object: UIApplication.shared)
        NotificationCenter.default.addObserver(self, selector: #selector(handleApplicationWillEnterForeground(_:)), name: .UIApplicationWillEnterForeground, object: UIApplication.shared)
    }
    
    internal func removeApplicationObservers() {
        NotificationCenter.default.removeObserver(self)
    }
    
    internal func handleApplicationWillResignActive(_ aNotification: Notification) {
        if self.playbackState == .playing {
            self.pause()
        }
    }

    internal func handleApplicationDidEnterBackground(_ aNotification: Notification) {
        if self.playbackState == .playing {
            self.pause()
        }
    }
  
    internal func handleApplicationWillEnterForeground(_ aNoticiation: Notification) {
        if self.playbackState == .paused {
            self.playFromCurrentTime()
        }
    }

}

// MARK: - KVO

// KVO contexts

private var PlayerObserverContext = 0
private var PlayerItemObserverContext = 0
private var PlayerLayerObserverContext = 0

// KVO player keys

private let PlayerTracksKey = "tracks"
private let PlayerPlayableKey = "playable"
private let PlayerDurationKey = "duration"
private let PlayerRateKey = "rate"

// KVO player item keys

private let PlayerStatusKey = "status"
private let PlayerEmptyBufferKey = "playbackBufferEmpty"
private let PlayerKeepUpKey = "playbackLikelyToKeepUp"
private let PlayerLoadedTimeRangesKey = "loadedTimeRanges"

// KVO player layer keys

private let PlayerReadyForDisplayKey = "readyForDisplay"

extension Player {
    
    // MARK: - AVPlayerLayerObservers
    
    internal func addPlayerLayerObservers() {
        self._playerView.layer.addObserver(self, forKeyPath: PlayerReadyForDisplayKey, options: ([.new, .old]), context: &PlayerLayerObserverContext)
    }
    
    internal func removePlayerLayerObservers() {
        self._playerView.layer.removeObserver(self, forKeyPath: PlayerReadyForDisplayKey, context: &PlayerLayerObserverContext)
    }
    
    // MARK: - AVPlayerObservers
    
    internal func addPlayerObservers() {
        self._timeObserver = self._avplayer.addPeriodicTimeObserver(forInterval: CMTimeMake(1,100), queue: DispatchQueue.main, using: { [weak self] timeInterval in
            guard let strongSelf = self
            else {
                return
            }
            strongSelf.delegate?.playerCurrentTimeDidChange?(strongSelf)
        })
        self._avplayer.addObserver(self, forKeyPath: PlayerRateKey, options: ([.new, .old]) , context: &PlayerObserverContext)
    }
    
    internal func removePlayerObservers() {
        self._avplayer.removeTimeObserver(_timeObserver)
        self._avplayer.removeObserver(self, forKeyPath: PlayerRateKey, context: &PlayerObserverContext)
    }
    
    // MARK: -
    
    override open func observeValue(forKeyPath keyPath: String?, of object: Any?, change: [NSKeyValueChangeKey : Any]?, context: UnsafeMutableRawPointer?) {

        // PlayerRateKey, PlayerObserverContext
        
        if (context == &PlayerItemObserverContext) {
            // PlayerStatusKey
            
            if keyPath == PlayerKeepUpKey {
                // PlayerKeepUpKey
                
                if let item = self._playerItem {
                    self.bufferingState = .ready
                    
                    if item.isPlaybackLikelyToKeepUp && self.playbackState == .playing {
                        self.playFromCurrentTime()
                    }
                }
                
                let status = (change?[NSKeyValueChangeKey.newKey] as! NSNumber).intValue as AVPlayerStatus.RawValue
                
                switch (status) {
                case AVPlayerStatus.readyToPlay.rawValue:
                    self._playerView.playerLayer.player = self._avplayer
                    self._playerView.playerLayer.isHidden = false
                case AVPlayerStatus.failed.rawValue:
                    self.playbackState = PlaybackState.failed
                default:
                    break
                }
            } else if keyPath == PlayerEmptyBufferKey {
                // PlayerEmptyBufferKey
                
                if let item = self._playerItem {
                    if item.isPlaybackBufferEmpty {
                        self.bufferingState = .delayed
                    }
                }
                
                let status = (change?[NSKeyValueChangeKey.newKey] as! NSNumber).intValue as AVPlayerStatus.RawValue
                
                switch (status) {
                case AVPlayerStatus.readyToPlay.rawValue:
                    self._playerView.playerLayer.player = self._avplayer
                    self._playerView.playerLayer.isHidden = false
                case AVPlayerStatus.failed.rawValue:
                    self.playbackState = PlaybackState.failed
                default:
                    break
                }
            } else if keyPath == PlayerLoadedTimeRangesKey {
                // PlayerLoadedTimeRangesKey
                
                if let item = self._playerItem {
                    self.bufferingState = .ready
                    
                    let timeRanges = item.loadedTimeRanges
                    let timeRange: CMTimeRange = timeRanges[0].timeRangeValue
                    let bufferedTime = CMTimeGetSeconds(CMTimeAdd(timeRange.start, timeRange.duration))
                    let currentTime = CMTimeGetSeconds(item.currentTime())
                    
                    if (bufferedTime - currentTime) >= self.bufferSize && self.playbackState == .playing {
                        self.playFromCurrentTime()
                    }
                }
            }
        
        } else if (context == &PlayerLayerObserverContext) {
            if self._playerView.playerLayer.isReadyForDisplay {
                self.executeClosureOnMainQueueIfNecessary(withClosure: {
                    self.delegate?.playerReady?(self)
                })
            }
        }
        //else {
        //    super.observeValue(forKeyPath: keyPath, of: object, change: change, context: context)
        //}
    }

}

// MARK: - PlayerView

internal class PlayerView: UIView {

    var player: AVPlayer! {
        get {
            return (self.layer as! AVPlayerLayer).player
        }
        set {
            if (self.layer as! AVPlayerLayer).player != newValue {
                (self.layer as! AVPlayerLayer).player = newValue
            }
        }
    }

    var playerLayer: AVPlayerLayer {
        get {
            return self.layer as! AVPlayerLayer
        }
    }

    var fillMode: String {
        get {
            return (self.layer as! AVPlayerLayer).videoGravity
        }
        set {
            (self.layer as! AVPlayerLayer).videoGravity = newValue
        }
    }
    
    override class var layerClass: Swift.AnyClass {
        get {
            return AVPlayerLayer.self
        }
    }

    // MARK: - object lifecycle

    override init(frame: CGRect) {
        super.init(frame: frame)
        self.playerLayer.backgroundColor = UIColor.black.cgColor
    }

    required init?(coder aDecoder: NSCoder) {
        super.init(coder: aDecoder)
        self.playerLayer.backgroundColor = UIColor.black.cgColor
    }

}

// MARK: - queues

extension Player {
    
    internal func executeClosureOnMainQueueIfNecessary(withClosure closure: @escaping () -> Void) {
        if Thread.isMainThread {
            closure()
        } else {
            DispatchQueue.main.async(execute: closure)
        }
    }
    
}<|MERGE_RESOLUTION|>--- conflicted
+++ resolved
@@ -100,16 +100,9 @@
     /// Local or remote URL for the file asset to be played.
     ///
     /// - Parameter url: URL of the asset.
-<<<<<<< HEAD
     open var url: URL? {
         didSet {
             setup(url: url)
-=======
-    open func setUrl(_ url: URL) {
-        // ensure everything is reset beforehand
-        if self.playbackState == .playing {
-            self.pause()
->>>>>>> 675cbd99
         }
     }
 
