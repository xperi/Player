--- conflicted
+++ resolved
@@ -212,13 +212,8 @@
     private func commonInit() {
         self.player = AVPlayer()
         self.player.actionAtItemEnd = .pause
-//        self.player.addObserver(self, forKeyPath: PlayerRateKey, options: ([.new, .old]) , context: &PlayerObserverContext)
-        
-<<<<<<< HEAD
-        self.player.addPeriodicTimeObserver(forInterval: CMTimeMake(1, 100), queue: DispatchQueue.main) { [unowned self] time in
-=======
-        self.timeObserver = self.player.addPeriodicTimeObserverForInterval(CMTimeMake(1, 100), queue: dispatch_get_main_queue()) { [unowned self] time in
->>>>>>> 21b8afe5
+//        self.player.addObserver(self, forKeyPath: PlayerRateKey, options: ([.new, .old]) , context: &PlayerObserverContext)        
+        self.timeObserver = self.player.addPeriodicTimeObserver(forInterval: CMTimeMake(1, 100), queue: DispatchQueue.main { [unowned self] time in
             self.delegate?.playerCurrentTimeDidChange(self)
         }
 
