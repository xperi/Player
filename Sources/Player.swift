--- conflicted
+++ resolved
@@ -41,8 +41,6 @@
     case resizeAspectFill = "AVLayerVideoGravityResizeAspectFill"
     case resizeAspectFit = "AVLayerVideoGravityResizeAspect"
 }
-<<<<<<< HEAD
-=======
 
 /// Asset playback states.
 public enum PlaybackState: Int, CustomStringConvertible {
@@ -50,15 +48,7 @@
     case playing
     case paused
     case failed
->>>>>>> d401aab5
-
-/// Asset playback states.
-public enum PlaybackState: Int, CustomStringConvertible {
-    case stopped = 0
-    case playing
-    case paused
-    case failed
-    
+
     public var description: String {
         get {
             switch self {
@@ -80,11 +70,7 @@
     case unknown = 0
     case ready
     case delayed
-<<<<<<< HEAD
-    
-=======
-
->>>>>>> d401aab5
+
     public var description: String {
         get {
             switch self {
@@ -102,83 +88,47 @@
 // MARK: - PlayerDelegate
 
 /// Player delegate protocol
-<<<<<<< HEAD
-public protocol PlayerDelegate: NSObjectProtocol {
-    func playerReady(_ player: Player)
-    func playerPlaybackStateDidChange(_ player: Player)
-    func playerBufferingStateDidChange(_ player: Player)
-=======
 @objc public protocol PlayerDelegate: NSObjectProtocol {
     // state
     @objc optional func playerReady(_ player: Player)
     @objc optional func playerPlaybackStateDidChange(_ player: Player)
     @objc optional func playerBufferingStateDidChange(_ player: Player)
-    
+
     // playback
     @objc optional func playerCurrentTimeDidChange(_ player: Player)
     @objc optional func playerPlaybackWillStartFromBeginning(_ player: Player)
     @objc optional func playerPlaybackDidEnd(_ player: Player)
     @objc optional func playerPlaybackWillLoop(_ player: Player)
->>>>>>> d401aab5
-}
-
-
-<<<<<<< HEAD
-/// Player playback protocol
-public protocol PlayerPlaybackDelegate: NSObjectProtocol {
-    func playerCurrentTimeDidChange(_ player: Player)
-    func playerPlaybackWillStartFromBeginning(_ player: Player)
-    func playerPlaybackDidEnd(_ player: Player)
-    func playerPlaybackWillLoop(_ player: Player)
 }
 
 // MARK: - Player
 
 /// ▶️ Player, simple way to play and stream media
 open class Player: UIViewController {
-    
-    /// Player delegate.
-    open weak var playerDelegate: PlayerDelegate?
-    
-    /// Playback delegate.
-    open weak var playbackDelegate: PlayerPlaybackDelegate?
-    
-=======
-/// ▶️ Player, simple way to play and stream media
-open class Player: UIViewController {
 
     /// Player delegate.
     open weak var delegate: PlayerDelegate?
 
->>>>>>> d401aab5
     // configuration
-    
+
     /// Local or remote URL for the file asset to be played.
     ///
     /// - Parameter url: URL of the asset.
     open var url: URL? {
         didSet {
-<<<<<<< HEAD
-            setup(url)
-=======
             setup(url: url)
->>>>>>> d401aab5
-        }
-    }
-    
+        }
+    }
+
     open var urlLink: String? {
         didSet {
             guard let urlLink = urlLink, let url = URL(string: urlLink) else {
                 return
             }
-            setup(url)
-
-<<<<<<< HEAD
-        }
-    }
-    
-=======
->>>>>>> d401aab5
+            setup(url: url)
+        }
+    }
+
     /// Mutes audio playback when true.
     open var muted: Bool {
         get {
@@ -186,10 +136,9 @@
         }
         set {
             self._avplayer.isMuted = newValue
-<<<<<<< HEAD
-        }
-    }
-    
+        }
+    }
+
     /// Volume for the player, ranging from 0.0 to 1.0 on a linear scale.
     open var volume: Float {
         get {
@@ -199,7 +148,7 @@
             self._avplayer.volume = newValue
         }
     }
-    
+
     /// Specifies how the video is displayed within a player layer’s bounds.
     /// The default value is `AVLayerVideoGravityResizeAspect`. See `FillMode` enum.
     open var fillMode: String {
@@ -210,45 +159,15 @@
             self._playerView.fillMode = newValue
         }
     }
-    
-=======
-        }
-    }
-    
-    /// Volume for the player, ranging from 0.0 to 1.0 on a linear scale.
-    open var volume: Float {
-        get {
-            return self._avplayer.volume
-        }
-        set {
-            self._avplayer.volume = newValue
-        }
-    }
-
-    /// Specifies how the video is displayed within a player layer’s bounds.
-    /// The default value is `AVLayerVideoGravityResizeAspect`. See `FillMode` enum.
-    open var fillMode: String {
-        get {
-            return self._playerView.fillMode
-        }
-        set {
-            self._playerView.fillMode = newValue
-        }
-    }
-
->>>>>>> d401aab5
+
     /// Pauses playback automatically when backgrounded.
     open var playbackPausesWhenBackgrounded: Bool
-    
+
     /// Resumes playback when entering foreground.
     open var playbackResumesWhenEnteringForeground: Bool
-    
+
     // state
-<<<<<<< HEAD
-    
-=======
-
->>>>>>> d401aab5
+
     /// Playback automatically loops continuously when true.
     open var playbackLoops: Bool {
         get {
@@ -262,60 +181,34 @@
             }
         }
     }
-<<<<<<< HEAD
-    
+
     /// Playback freezes on last frame frame at end when true.
     open var playbackFreezesAtEnd: Bool = false
-    
-=======
-
-    /// Playback freezes on last frame frame at end when true.
-    open var playbackFreezesAtEnd: Bool = false
-
->>>>>>> d401aab5
+
     /// Current playback state of the Player.
     open var playbackState: PlaybackState = .stopped {
         didSet {
             if playbackState != oldValue || !playbackEdgeTriggered {
-<<<<<<< HEAD
-                self.playerDelegate?.playerPlaybackStateDidChange(self)
-=======
                 self.delegate?.playerPlaybackStateDidChange?(self)
->>>>>>> d401aab5
-            }
-        }
-    }
-    
+            }
+        }
+    }
+
     /// Current buffering state of the Player.
     open var bufferingState: BufferingState = .unknown {
-<<<<<<< HEAD
-        didSet {
-            if bufferingState != oldValue || !playbackEdgeTriggered {
-                self.playerDelegate?.playerBufferingStateDidChange(self)
-=======
        didSet {
             if bufferingState != oldValue || !playbackEdgeTriggered {
                 self.delegate?.playerBufferingStateDidChange?(self)
->>>>>>> d401aab5
             }
         }
     }
 
     /// Playback buffering size in seconds.
     open var bufferSize: Double = 10
-    
-<<<<<<< HEAD
-    /// Playback buffering size in seconds.
-    open var bufferSize: Double = 10
-    
+
     /// Playback is not automatically triggered from state changes when true.
     open var playbackEdgeTriggered: Bool = true
-    
-=======
-    /// Playback is not automatically triggered from state changes when true.
-    open var playbackEdgeTriggered: Bool = true
-
->>>>>>> d401aab5
+
     /// Maximum duration of playback.
     open var maximumDuration: TimeInterval {
         get {
@@ -326,11 +219,7 @@
             }
         }
     }
-<<<<<<< HEAD
-    
-=======
-
->>>>>>> d401aab5
+
     /// Media playback's current time.
     open var currentTime: TimeInterval {
         get {
@@ -341,11 +230,7 @@
             }
         }
     }
-<<<<<<< HEAD
-    
-=======
-
->>>>>>> d401aab5
+
     /// The natural dimensions of the media.
     open var naturalSize: CGSize {
         get {
@@ -357,11 +242,7 @@
             }
         }
     }
-<<<<<<< HEAD
-    
-=======
-
->>>>>>> d401aab5
+
     /// Player view's initial background color.
     open var layerBackgroundColor: UIColor? {
         get {
@@ -372,25 +253,21 @@
             self._playerView.playerLayer?.backgroundColor = newValue?.cgColor
         }
     }
-    
+
     // MARK: - private instance vars
-    
+
     internal var _asset: AVAsset!
     internal var _avplayer: AVPlayer
     internal var _playerItem: AVPlayerItem?
     internal var _playerView: PlayerView!
-<<<<<<< HEAD
-    internal var _timeObserver: AnyObject!
-=======
     internal var _timeObserver: Any!
->>>>>>> d401aab5
-    
+
     // MARK: - object lifecycle
-    
+
     public convenience init() {
         self.init(nibName: nil, bundle: nil)
     }
-    
+
     public required init?(coder aDecoder: NSCoder) {
         self._avplayer = AVPlayer()
         self._avplayer.actionAtItemEnd = .pause
@@ -399,11 +276,7 @@
         self.playbackResumesWhenEnteringForeground = true
         super.init(coder: aDecoder)
     }
-<<<<<<< HEAD
-    
-=======
-
->>>>>>> d401aab5
+
     public override init(nibName nibNameOrNil: String?, bundle nibBundleOrNil: Bundle?) {
         self._avplayer = AVPlayer()
         self._avplayer.actionAtItemEnd = .pause
@@ -412,61 +285,34 @@
         self.playbackResumesWhenEnteringForeground = true
         super.init(nibName: nibNameOrNil, bundle: nibBundleOrNil)
     }
-    
+
     deinit {
-<<<<<<< HEAD
-        self.playerDelegate = nil
-        self.removeApplicationObservers()
-        
-        self.playbackDelegate = nil
-=======
         self.delegate = nil
         self.removeApplicationObservers()
- 
->>>>>>> d401aab5
+
         self.removePlayerLayerObservers()
         self._playerView.player = nil
-        
+
         self.removePlayerObservers()
-<<<<<<< HEAD
-        
-=======
-
->>>>>>> d401aab5
+
         self._avplayer.pause()
         self.setupPlayerItem(nil)
     }
-    
+
     // MARK: - view lifecycle
-<<<<<<< HEAD
-    
-=======
-
->>>>>>> d401aab5
+
     open override func loadView() {
         self._playerView = PlayerView(frame: CGRect.zero)
         self._playerView.fillMode = AVLayerVideoGravityResizeAspect
         self._playerView.playerLayer?.isHidden = true
         self.view = self._playerView
     }
-    
+
     open override func viewDidLoad() {
         super.viewDidLoad()
-        
-<<<<<<< HEAD
-        setup(url)
-        
-        self.addPlayerLayerObservers()
-        self.addPlayerObservers()
-        self.addApplicationObservers()
-    }
-    
-    open override func viewDidDisappear(_ animated: Bool) {
-        super.viewDidDisappear(animated)
-        
-=======
+
         setup(url: url)
-        
+
         self.addPlayerLayerObservers();
         self.addPlayerObservers();
         self.addApplicationObservers();
@@ -475,22 +321,20 @@
     open override func viewDidDisappear(_ animated: Bool) {
         super.viewDidDisappear(animated)
 
->>>>>>> d401aab5
         if self.playbackState == .playing {
             self.pause()
         }
     }
-    
+
     // MARK: - Playback funcs
-<<<<<<< HEAD
-    
+
     /// Begins playback of the media from the beginning.
     open func playFromBeginning() {
-        self.playbackDelegate?.playerPlaybackWillStartFromBeginning(self)
+        self.delegate?.playerPlaybackWillStartFromBeginning?(self)
         self._avplayer.seek(to: kCMTimeZero)
         self.playFromCurrentTime()
     }
-    
+
     /// Begins playback of the media from the current time.
     open func playFromCurrentTime() {
         guard self.playbackState != .playing else {
@@ -499,36 +343,37 @@
         self.playbackState = .playing
         self._avplayer.play()
     }
-    
+
     /// Pauses playback of the media.
     open func pause() {
         guard self.playbackState == .playing else {
             return
         }
+
         self._avplayer.pause()
         self.playbackState = .paused
     }
-    
+
     /// Stops playback of the media.
     open func stop() {
         guard self.playbackState != .stopped else {
             return
         }
-        
+
         self._avplayer.pause()
         self.playbackState = .stopped
-        self.playbackDelegate?.playerPlaybackDidEnd(self)
-    }
-    
+        self.delegate?.playerPlaybackDidEnd?(self)
+    }
+
     /// Updates playback to the specified time.
     ///
     /// - Parameter time: The time to switch to move the playback.
-    open func seekToTime(_ time: CMTime) {
+    open func seek(to time: CMTime) {
         if let playerItem = self._playerItem {
             return playerItem.seek(to: time)
         }
     }
-    
+
     /// Updates the playback time to the specified time bound.
     ///
     /// - Parameters:
@@ -538,52 +383,9 @@
     open func seekToTime(to time: CMTime, toleranceBefore: CMTime, toleranceAfter: CMTime) {
         if let playerItem = self._playerItem {
             return playerItem.seek(to: time, toleranceBefore: toleranceBefore, toleranceAfter: toleranceAfter)
-=======
-
-    /// Begins playback of the media from the beginning.
-    open func playFromBeginning() {
-        self.delegate?.playerPlaybackWillStartFromBeginning?(self)
-        self._avplayer.seek(to: kCMTimeZero)
-        self.playFromCurrentTime()
-    }
-
-    /// Begins playback of the media from the current time.
-    open func playFromCurrentTime() {
-        self.playbackState = .playing
-        self._avplayer.play()
-    }
-
-    /// Pauses playback of the media.
-    open func pause() {
-        if self.playbackState != .playing {
-            return
-        }
-
-        self._avplayer.pause()
-        self.playbackState = .paused
-    }
-
-    /// Stops playback of the media.
-    open func stop() {
-        if self.playbackState == .stopped {
-            return
-        }
-
-        self._avplayer.pause()
-        self.playbackState = .stopped
-        self.delegate?.playerPlaybackDidEnd?(self)
-    }
-    
-    /// Updates playback to the specified time.
-    ///
-    /// - Parameter time: The time to switch to move the playback.
-    open func seek(to time: CMTime) {
-        if let playerItem = self._playerItem {
-            return playerItem.seek(to: time)
->>>>>>> d401aab5
-        }
-    }
-    
+        }
+    }
+
     /// Captures a snapshot of the current Player view.
     ///
     /// - Returns: A UIImage of the player view.
@@ -594,106 +396,46 @@
         UIGraphicsEndImageContext()
         return image!
     }
-    
-}
-
-<<<<<<< HEAD
+
+}
+
 // MARK: - loading funcs
 
 extension Player {
-    
-    fileprivate func setup(_ url: URL?) {
-=======
-    /// Updates the playback time to the specified time bound.
-    ///
-    /// - Parameters:
-    ///   - time: The time to switch to move the playback.
-    ///   - toleranceBefore: The tolerance allowed before time.
-    ///   - toleranceAfter: The tolerance allowed after time.
-    open func seekToTime(to time: CMTime, toleranceBefore: CMTime, toleranceAfter: CMTime) {
-        if let playerItem = self._playerItem {
-            return playerItem.seek(to: time, toleranceBefore: toleranceBefore, toleranceAfter: toleranceAfter)
-        }
-    }
-    
-    /// Captures a snapshot of the current Player view.
-    ///
-    /// - Returns: A UIImage of the player view.
-    open func takeSnapshot() -> UIImage {
-        UIGraphicsBeginImageContextWithOptions(self._playerView.frame.size, false, UIScreen.main.scale)
-        self._playerView.drawHierarchy(in: self._playerView.bounds, afterScreenUpdates: true)
-        let image = UIGraphicsGetImageFromCurrentImageContext()
-        UIGraphicsEndImageContext()
-        return image!
-    }
-
-}
-
-// MARK: - loading funcs
-
-extension Player {
-    
+
     fileprivate func setup(url: URL?) {
->>>>>>> d401aab5
         guard isViewLoaded else { return }
-        
+
         // ensure everything is reset beforehand
         if self.playbackState == .playing {
-<<<<<<< HEAD
             self.pause()
         }
-        
+
         self.setupPlayerItem(nil)
-        
+
         if let url = url {
             let asset = AVURLAsset(url: url, options: .none)
             self.setupAsset(asset)
         }
     }
-    
+
     fileprivate func setupAsset(_ asset: AVAsset) {
         if self.playbackState == .playing {
             self.pause()
         }
-        
+
         self.bufferingState = .unknown
-        
-=======
-            self.pause()
-        }
-        
-        self.setupPlayerItem(nil)
-        
-        if let url = url {
-            let asset = AVURLAsset(url: url, options: .none)
-            self.setupAsset(asset)
-        }
-    }
-
-    fileprivate func setupAsset(_ asset: AVAsset) {
-        if self.playbackState == .playing {
-            self.pause()
-        }
-
-        self.bufferingState = .unknown
-
->>>>>>> d401aab5
+
         self._asset = asset
         if let _ = self._asset {
             self.setupPlayerItem(nil)
         }
-        
+
         let keys: [String] = [PlayerTracksKey, PlayerPlayableKey, PlayerDurationKey]
-<<<<<<< HEAD
+
         self._asset.loadValuesAsynchronously(forKeys: keys, completionHandler: { () -> Void in
             DispatchQueue.main.sync(execute: { () -> Void in
-                
-=======
-
-        self._asset.loadValuesAsynchronously(forKeys: keys, completionHandler: { () -> Void in
-            DispatchQueue.main.sync(execute: { () -> Void in
-
->>>>>>> d401aab5
+
                 for key in keys {
                     var error: NSError?
                     let status = self._asset.statusOfValue(forKey: key, error:&error)
@@ -702,46 +444,25 @@
                         return
                     }
                 }
-<<<<<<< HEAD
-                
-=======
-
->>>>>>> d401aab5
+
                 if self._asset.isPlayable == false {
                     self.playbackState = .failed
                     return
                 }
-<<<<<<< HEAD
-                
-=======
-
->>>>>>> d401aab5
+
                 let playerItem: AVPlayerItem = AVPlayerItem(asset:self._asset)
                 self.setupPlayerItem(playerItem)
+
             })
         })
-        
-    }
-<<<<<<< HEAD
-    
-=======
-
->>>>>>> d401aab5
+    }
+
     fileprivate func setupPlayerItem(_ playerItem: AVPlayerItem?) {
         if let currentPlayerItem = self._playerItem {
             currentPlayerItem.removeObserver(self, forKeyPath: PlayerEmptyBufferKey, context: &PlayerItemObserverContext)
             currentPlayerItem.removeObserver(self, forKeyPath: PlayerKeepUpKey, context: &PlayerItemObserverContext)
             currentPlayerItem.removeObserver(self, forKeyPath: PlayerStatusKey, context: &PlayerItemObserverContext)
             currentPlayerItem.removeObserver(self, forKeyPath: PlayerLoadedTimeRangesKey, context: &PlayerItemObserverContext)
-<<<<<<< HEAD
-            
-            NotificationCenter.default.removeObserver(self, name: NSNotification.Name.AVPlayerItemDidPlayToEndTime, object: currentPlayerItem)
-            NotificationCenter.default.removeObserver(self, name: NSNotification.Name.AVPlayerItemFailedToPlayToEndTime, object: currentPlayerItem)
-        }
-        
-        self._playerItem = playerItem
-        
-=======
 
             NotificationCenter.default.removeObserver(self, name: .AVPlayerItemDidPlayToEndTime, object: currentPlayerItem)
             NotificationCenter.default.removeObserver(self, name: .AVPlayerItemFailedToPlayToEndTime, object: currentPlayerItem)
@@ -749,29 +470,20 @@
 
         self._playerItem = playerItem
 
->>>>>>> d401aab5
         if let updatedPlayerItem = self._playerItem {
             updatedPlayerItem.addObserver(self, forKeyPath: PlayerEmptyBufferKey, options: ([.new, .old]), context: &PlayerItemObserverContext)
             updatedPlayerItem.addObserver(self, forKeyPath: PlayerKeepUpKey, options: ([.new, .old]), context: &PlayerItemObserverContext)
             updatedPlayerItem.addObserver(self, forKeyPath: PlayerStatusKey, options: ([.new, .old]), context: &PlayerItemObserverContext)
             updatedPlayerItem.addObserver(self, forKeyPath: PlayerLoadedTimeRangesKey, options: ([.new, .old]), context: &PlayerItemObserverContext)
-<<<<<<< HEAD
-            
-            NotificationCenter.default.addObserver(self, selector: #selector(playerItemDidPlayToEndTime(_:)), name: NSNotification.Name.AVPlayerItemDidPlayToEndTime, object: updatedPlayerItem)
-            NotificationCenter.default.addObserver(self, selector: #selector(playerItemFailedToPlayToEndTime(_:)), name: NSNotification.Name.AVPlayerItemFailedToPlayToEndTime, object: updatedPlayerItem)
-        }
-        
-=======
 
             NotificationCenter.default.addObserver(self, selector: #selector(playerItemDidPlayToEndTime(_:)), name: .AVPlayerItemDidPlayToEndTime, object: updatedPlayerItem)
             NotificationCenter.default.addObserver(self, selector: #selector(playerItemFailedToPlayToEndTime(_:)), name: .AVPlayerItemFailedToPlayToEndTime, object: updatedPlayerItem)
         }
 
->>>>>>> d401aab5
         let playbackLoops = self.playbackLoops
-        
+
         self._avplayer.replaceCurrentItem(with: self._playerItem)
-        
+
         // update new playerItem settings
         if playbackLoops == true {
             self._avplayer.actionAtItemEnd = .none
@@ -779,29 +491,19 @@
             self._avplayer.actionAtItemEnd = .pause
         }
     }
-<<<<<<< HEAD
-    
-=======
-
->>>>>>> d401aab5
+
 }
 
 // MARK: - NSNotifications
 
 extension Player {
-    
+
     // AVPlayerItem
-    
+
     internal func playerItemDidPlayToEndTime(_ aNotification: Notification) {
         if self.playbackLoops == true {
-<<<<<<< HEAD
-            self.playbackDelegate?.playerPlaybackWillLoop(self)
-            self._avplayer.seek(to: kCMTimeZero)
-            
-=======
             self.delegate?.playerPlaybackWillLoop?(self)
             self._avplayer.seek(to: kCMTimeZero)
->>>>>>> d401aab5
         } else {
             if self.playbackFreezesAtEnd == true {
                 self.stop()
@@ -812,74 +514,45 @@
             }
         }
     }
-<<<<<<< HEAD
-    
-=======
-
->>>>>>> d401aab5
+
     internal func playerItemFailedToPlayToEndTime(_ aNotification: Notification) {
         self.playbackState = .failed
     }
-    
+
     // UIApplication
-    
+
     internal func addApplicationObservers() {
-<<<<<<< HEAD
-        NotificationCenter.default.addObserver(self, selector: #selector(handleApplicationWillResignActive(_:)), name: NSNotification.Name.UIApplicationWillResignActive, object: UIApplication.shared)
-        NotificationCenter.default.addObserver(self, selector: #selector(handleApplicationDidEnterBackground(_:)), name: NSNotification.Name.UIApplicationDidEnterBackground, object: UIApplication.shared)
-        NotificationCenter.default.addObserver(self, selector: #selector(handleApplicationWillEnterForeground(_:)), name: NSNotification.Name.UIApplicationWillEnterForeground, object: UIApplication.shared)
-=======
         NotificationCenter.default.addObserver(self, selector: #selector(handleApplicationWillResignActive(_:)), name: .UIApplicationWillResignActive, object: UIApplication.shared)
         NotificationCenter.default.addObserver(self, selector: #selector(handleApplicationDidEnterBackground(_:)), name: .UIApplicationDidEnterBackground, object: UIApplication.shared)
         NotificationCenter.default.addObserver(self, selector: #selector(handleApplicationWillEnterForeground(_:)), name: .UIApplicationWillEnterForeground, object: UIApplication.shared)
->>>>>>> d401aab5
-    }
-    
+    }
+
     internal func removeApplicationObservers() {
         NotificationCenter.default.removeObserver(self)
     }
-    
+
     internal func handleApplicationWillResignActive(_ aNotification: Notification) {
-<<<<<<< HEAD
         guard self.playbackState == .playing else {
             return
-=======
-        if self.playbackState == .playing {
-            self.pause()
->>>>>>> d401aab5
         }
         self.pause()
-        
-    }
-<<<<<<< HEAD
-    
+
+    }
+
     internal func handleApplicationDidEnterBackground(_ aNotification: Notification) {
         guard self.playbackState == .paused && self.playbackPausesWhenBackgrounded else {
             return
-=======
-
-    internal func handleApplicationDidEnterBackground(_ aNotification: Notification) {
-        if self.playbackState == .playing && self.playbackPausesWhenBackgrounded {
-            self.pause()
->>>>>>> d401aab5
         }
         self.pause()
-        
-    }
-<<<<<<< HEAD
-    
+
+    }
+
     internal func handleApplicationWillEnterForeground(_ aNoticiation: Notification) {
         guard self.playbackState != .playing && self.playbackResumesWhenEnteringForeground else {
             return
-=======
-  
-    internal func handleApplicationWillEnterForeground(_ aNoticiation: Notification) {
-        if self.playbackState != .playing && self.playbackResumesWhenEnteringForeground {
-            self.playFromCurrentTime()
->>>>>>> d401aab5
         }
         self.playFromCurrentTime()
-        
+
     }
 
 }
@@ -911,27 +584,20 @@
 private let PlayerReadyForDisplayKey = "readyForDisplay"
 
 extension Player {
-    
+
     // MARK: - AVPlayerLayerObservers
-    
+
     internal func addPlayerLayerObservers() {
         self._playerView.layer.addObserver(self, forKeyPath: PlayerReadyForDisplayKey, options: ([.new, .old]), context: &PlayerLayerObserverContext)
     }
-    
+
     internal func removePlayerLayerObservers() {
         self._playerView.layer.removeObserver(self, forKeyPath: PlayerReadyForDisplayKey, context: &PlayerLayerObserverContext)
     }
-    
+
     // MARK: - AVPlayerObservers
-    
+
     internal func addPlayerObservers() {
-<<<<<<< HEAD
-        self._timeObserver = self._avplayer.addPeriodicTimeObserver(forInterval: CMTimeMake(1, 100), queue: DispatchQueue.main) { [weak self] timeInterval in
-            guard let strongSelf = self else { return }
-            strongSelf.playbackDelegate?.playerCurrentTimeDidChange(strongSelf)
-        } as AnyObject!
-        self._avplayer.addObserver(self, forKeyPath: PlayerRateKey, options: ([.new, .old]), context: &PlayerObserverContext)
-=======
         self._timeObserver = self._avplayer.addPeriodicTimeObserver(forInterval: CMTimeMake(1,100), queue: DispatchQueue.main, using: { [weak self] timeInterval in
             guard let strongSelf = self
             else {
@@ -940,46 +606,37 @@
             strongSelf.delegate?.playerCurrentTimeDidChange?(strongSelf)
         })
         self._avplayer.addObserver(self, forKeyPath: PlayerRateKey, options: ([.new, .old]) , context: &PlayerObserverContext)
->>>>>>> d401aab5
-    }
-    
+    }
+
     internal func removePlayerObservers() {
         self._avplayer.removeTimeObserver(_timeObserver)
         self._avplayer.removeObserver(self, forKeyPath: PlayerRateKey, context: &PlayerObserverContext)
     }
-    
+
     // MARK: -
-    
+
     override open func observeValue(forKeyPath keyPath: String?, of object: Any?, change: [NSKeyValueChangeKey : Any]?, context: UnsafeMutableRawPointer?) {
-<<<<<<< HEAD
-        
-=======
-
->>>>>>> d401aab5
+
         // PlayerRateKey, PlayerObserverContext
-        
+
         if (context == &PlayerItemObserverContext) {
-            
+
             // PlayerStatusKey
-            
+
             if keyPath == PlayerKeepUpKey {
-                
+
                 // PlayerKeepUpKey
-                
+
                 if let item = self._playerItem {
                     self.bufferingState = .ready
-                    
+
                     if item.isPlaybackLikelyToKeepUp && self.playbackState == .playing {
                         self.playFromCurrentTime()
                     }
                 }
-                
+
                 if let status = change?[NSKeyValueChangeKey.newKey] as? NSNumber {
-<<<<<<< HEAD
-                    switch (status) {
-=======
                     switch (status.intValue as AVPlayerStatus.RawValue) {
->>>>>>> d401aab5
                     case AVPlayerStatus.readyToPlay.rawValue:
                         if let layer = self._playerView.playerLayer {
                             layer.player = self._avplayer
@@ -993,27 +650,19 @@
                         break
                     }
                 }
-<<<<<<< HEAD
-                
-=======
-                    
->>>>>>> d401aab5
+
             } else if keyPath == PlayerEmptyBufferKey {
-                
+
                 // PlayerEmptyBufferKey
-                
+
                 if let item = self._playerItem {
                     if item.isPlaybackBufferEmpty {
                         self.bufferingState = .delayed
                     }
                 }
-                
+
                 if let status = change?[NSKeyValueChangeKey.newKey] as? NSNumber {
-<<<<<<< HEAD
-                    switch (status) {
-=======
                     switch (status.intValue as AVPlayerStatus.RawValue) {
->>>>>>> d401aab5
                     case AVPlayerStatus.readyToPlay.rawValue:
                         if let layer = self._playerView.playerLayer {
                             layer.player = self._avplayer
@@ -1027,72 +676,55 @@
                         break
                     }
                 }
-                
+
             } else if keyPath == PlayerLoadedTimeRangesKey {
-                
+
                 // PlayerLoadedTimeRangesKey
-                
+
                 if let item = self._playerItem {
                     self.bufferingState = .ready
-                    
+
                     let timeRanges = item.loadedTimeRanges
-<<<<<<< HEAD
-                    if let timeRange = timeRanges.first?.timeRangeValue {
-                        let bufferedTime = CMTimeGetSeconds(CMTimeAdd(timeRange.start, timeRange.duration))
-                        let currentTime = CMTimeGetSeconds(item.currentTime())
-                        if (bufferedTime - currentTime) >= self.bufferSize && self.playbackState == .playing {
-                            self.playFromCurrentTime()
-                        }
-                    } else {
-=======
                     let timeRange: CMTimeRange = timeRanges[0].timeRangeValue
                     let bufferedTime = CMTimeGetSeconds(CMTimeAdd(timeRange.start, timeRange.duration))
                     let currentTime = CMTimeGetSeconds(item.currentTime())
-                    
+
                     if (bufferedTime - currentTime) >= self.bufferSize && self.playbackState == .playing {
->>>>>>> d401aab5
                         self.playFromCurrentTime()
                     }
                 }
             }
-<<<<<<< HEAD
-            
-=======
-        
->>>>>>> d401aab5
+
         } else if (context == &PlayerLayerObserverContext) {
             if let layer = self._playerView.playerLayer {
                 if layer.isReadyForDisplay {
                     self.executeClosureOnMainQueueIfNecessary(withClosure: {
-<<<<<<< HEAD
-                        self.playerDelegate?.playerReady(self)
-=======
                         self.delegate?.playerReady?(self)
->>>>>>> d401aab5
                     })
                 }
             }
         }
-        
-    }
-    
+
+    }
+
 }
 
 // MARK: - PlayerView
 
 internal class PlayerView: UIView {
-<<<<<<< HEAD
-    
-    override class var layerClass : AnyClass {
-        return AVPlayerLayer.self
-    }
-    
+
+    override class var layerClass: Swift.AnyClass {
+        get {
+            return AVPlayerLayer.self
+        }
+    }
+
     var playerLayer: AVPlayerLayer? {
         get {
             return self.layer as? AVPlayerLayer
         }
     }
-    
+
     var player: AVPlayer? {
         get {
             return self.playerLayer?.player
@@ -1103,7 +735,7 @@
             }
         }
     }
-    
+
     var fillMode: String {
         get {
             return self.playerLayer?.videoGravity ?? ""
@@ -1112,81 +744,31 @@
             self.playerLayer?.videoGravity = newValue
         }
     }
-    
+
     // MARK: - object lifecycle
-    
-=======
-
-    override class var layerClass: Swift.AnyClass {
-        get {
-            return AVPlayerLayer.self
-        }
-    }
-
-    var playerLayer: AVPlayerLayer? {
-        get {
-            return self.layer as? AVPlayerLayer
-        }
-    }
-
-    var player: AVPlayer? {
-        get {
-            return self.playerLayer?.player
-        }
-        set {
-            if self.playerLayer?.player != newValue {
-                self.playerLayer?.player = newValue
-            }
-        }
-    }
-
-    var fillMode: String {
-        get {
-            return self.playerLayer?.videoGravity ?? ""
-        }
-        set {
-            self.playerLayer?.videoGravity = newValue
-        }
-    }
-    
-    // MARK: - object lifecycle
-
->>>>>>> d401aab5
+
     override init(frame: CGRect) {
         super.init(frame: frame)
         self.playerLayer?.backgroundColor = UIColor.black.cgColor
     }
-    
+
     required init?(coder aDecoder: NSCoder) {
         super.init(coder: aDecoder)
         self.playerLayer?.backgroundColor = UIColor.black.cgColor
     }
-    
-}
-
-<<<<<<< HEAD
-=======
-}
-
->>>>>>> d401aab5
+
+}
+
 // MARK: - queues
 
 extension Player {
-    
-<<<<<<< HEAD
-    internal func executeClosureOnMainQueueIfNecessary(withClosure closure:() -> Void) {
-        if Thread.isMainThread {
-            closure()
-        } else {
-            DispatchQueue.main.sync(execute: closure)
-=======
+
     internal func executeClosureOnMainQueueIfNecessary(withClosure closure: @escaping () -> Void) {
         if Thread.isMainThread {
             closure()
         } else {
             DispatchQueue.main.async(execute: closure)
->>>>>>> d401aab5
-        }
-    }
-    
+        }
+    }
+
 }