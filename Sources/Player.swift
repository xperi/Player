--- conflicted
+++ resolved
@@ -154,9 +154,9 @@
             }
         }
     }
-<<<<<<< HEAD
-    public var playbackEdgeTriggered: Bool! = true
+    
     public var playbackFreezesAtEnd: Bool! = false
+    
     public var playbackState: PlaybackState! = .Stopped {
         didSet {
             if playbackState != oldValue || !playbackEdgeTriggered {
@@ -164,6 +164,7 @@
             }
         }
     }
+    
     public var bufferingState: BufferingState! = .Unknown {
         didSet {
             if bufferingState != oldValue || !playbackEdgeTriggered {
@@ -171,12 +172,9 @@
             }
         }
     }
-=======
-    public var playbackFreezesAtEnd: Bool!
-    public var playbackState: PlaybackState!
-    public var bufferingState: BufferingState!
+    
     public var bufferSize: Double = 10.0
->>>>>>> aa67138c
+    public var playbackEdgeTriggered: Bool = true
 
     public var maximumDuration: NSTimeInterval! {
         get {
@@ -488,7 +486,6 @@
             }
             
             self.bufferingState = .Ready
-            self.delegate?.playerBufferingStateDidChange(self)
             
             let timerange = (change?[NSKeyValueChangeNewKey] as! NSArray)[0].CMTimeRangeValue
             let bufferedTime = CMTimeGetSeconds(CMTimeAdd(timerange.start, timerange.duration))
